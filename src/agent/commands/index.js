--- conflicted
+++ resolved
@@ -92,23 +92,6 @@
     if (commandMatch[2]) args = commandMatch[2].match(argRegex);
     else args = [];
 
-<<<<<<< HEAD
-            for (let i = 0; i < args.length; i++) {
-                let arg = args[i];
-
-                if (arg.includes('=')) {
-                    // this sanitizes syntaxes like "x=2" and ignores the param name
-                    let split = arg.split('=');
-                    args[i] = split[1];
-                }
-
-                if ((arg.startsWith('"') && arg.endsWith('"')) || (arg.startsWith("'") && arg.endsWith("'"))) {
-                    args[i] = arg.substring(1, arg.length-1);
-                } else if (!isNaN(arg)) {
-                    args[i] = Number(arg);
-                } else if (arg === 'true' || arg === 'false') {
-                    args[i] = arg === 'true';
-=======
     const command = getCommand(commandName);
     if(!command) return `${commandName} is not a command.`
 
@@ -126,6 +109,13 @@
         if ((arg.startsWith('"') && arg.endsWith('"')) || (arg.startsWith("'") && arg.endsWith("'"))) {
             arg = arg.substring(1, arg.length-1);
         }
+
+        if (arg.includes('=')) {
+            // this sanitizes syntaxes like "x=2" and ignores the param name
+            let split = arg.split('=');
+            args[i] = split[1];
+        }
+        
         //Convert to the correct type
         switch(param.type) {
             case 'int':
@@ -158,7 +148,6 @@
                 if(!checkInInterval(arg, ...domain)) {
                     return `Error: Param '${paramNames[i]}' must be an element of ${domain[2][0]}${domain[0]}, ${domain[1]}${domain[2][1]}.`;
                     //Alternatively arg could be set to the nearest value in the domain.
->>>>>>> f18f4304
                 }
             } else if (!suppressNoDomainWarning) {
                 console.warn(`Command '${commandName}' parameter '${paramNames[i]}' has no domain set. Expect any value [-Infinity, Infinity].`)
