import * as world from '../library/world.js';
import * as mc from '../../utils/mcdata.js';
import { getCommandDocs } from './index.js';
import convoManager from '../conversation.js';

const pad = (str) => {
    return '\n' + str + '\n';
}

// queries are commands that just return strings and don't affect anything in the world
export const queryList = [
    {
        name: "!stats",
        description: "Get your bot's location, health, hunger, and time of day.", 
        perform: function (agent) {
            let bot = agent.bot;
            let res = 'STATS';
            let pos = bot.entity.position;
            // display position to 2 decimal places
            res += `\n- Position: x: ${pos.x.toFixed(2)}, y: ${pos.y.toFixed(2)}, z: ${pos.z.toFixed(2)}`;
            // Gameplay
            res += `\n- Gamemode: ${bot.game.gameMode}`;
            res += `\n- Health: ${Math.round(bot.health)} / 20`;
            res += `\n- Hunger: ${Math.round(bot.food)} / 20`;
            res += `\n- Biome: ${world.getBiomeName(bot)}`;
            let weather = "Clear";
            if (bot.rainState > 0)
                weather = "Rain";
            if (bot.thunderState > 0)
                weather = "Thunderstorm";
            res += `\n- Weather: ${weather}`;
            // let block = bot.blockAt(pos);
            // res += `\n- Artficial light: ${block.skyLight}`;
            // res += `\n- Sky light: ${block.light}`;
            // light properties are bugged, they are not accurate
            res += '\n- ' + world.getSurroundingBlocks(bot).join('\n- ')
            res += `\n- First Solid Block Above Head: ${world.getFirstBlockAboveHead(bot, null, 32)}`;


            if (bot.time.timeOfDay < 6000) {
                res += '\n- Time: Morning';
            } else if (bot.time.timeOfDay < 12000) {
                res += '\n- Time: Afternoon';
            } else {
                res += '\n- Time: Night';
            }

            // get the bot's current action
            let action = agent.actions.currentActionLabel;
            if (agent.isIdle())
                action = 'Idle';
            res += `\- Current Action: ${action}`;


            let players = world.getNearbyPlayerNames(bot);
            let bots = convoManager.getInGameAgents().filter(b => b !== agent.name);
            players = players.filter(p => !bots.includes(p));

            res += '\n- Nearby Human Players: ' + (players.length > 0 ? players.join(', ') : 'None.');
            res += '\n- Nearby Bot Players: ' + (bots.length > 0 ? bots.join(', ') : 'None.');

            res += '\n' + agent.bot.modes.getMiniDocs() + '\n';
            return pad(res);
        }
    },
    {
        name: "!inventory",
        description: "Get your bot's inventory.",
        perform: function (agent) {
            let bot = agent.bot;
            let inventory = world.getInventoryCounts(bot);
            let res = 'INVENTORY';
            for (const item in inventory) {
                if (inventory[item] && inventory[item] > 0)
                    res += `\n- ${item}: ${inventory[item]}`;
            }
            if (res === 'INVENTORY') {
                res += ': Nothing';
            }
            else if (agent.bot.game.gameMode === 'creative') {
                res += '\n(You have infinite items in creative mode. You do not need to gather resources!!)';
            }

            let helmet = bot.inventory.slots[5];
            let chestplate = bot.inventory.slots[6];
            let leggings = bot.inventory.slots[7];
            let boots = bot.inventory.slots[8];
            res += '\nWEARING: ';
            if (helmet)
                res += `\nHead: ${helmet.name}`;
            if (chestplate)
                res += `\nTorso: ${chestplate.name}`;
            if (leggings)
                res += `\nLegs: ${leggings.name}`;
            if (boots)
                res += `\nFeet: ${boots.name}`;
            if (!helmet && !chestplate && !leggings && !boots)
                res += 'Nothing';

            return pad(res);
        }
    },
    {
        name: "!nearbyBlocks",
        description: "Get the blocks near the bot.",
        perform: function (agent) {
            let bot = agent.bot;
            let res = 'NEARBY_BLOCKS';
            let blocks = world.getNearbyBlockTypes(bot);
            for (let i = 0; i < blocks.length; i++) {
                res += `\n- ${blocks[i]}`;
            }
            if (blocks.length == 0) {
                res += ': none';
            } 
            else {
                // Environmental Awareness
                res += '\n- ' + world.getSurroundingBlocks(bot).join('\n- ')
                res += `\n- First Solid Block Above Head: ${world.getFirstBlockAboveHead(bot, null, 32)}`;
            }
            return pad(res);
        }
    },
    {
        name: "!craftable",
        description: "Get the craftable items with the bot's inventory.",
        perform: function (agent) {
            let craftable = world.getCraftableItems(agent.bot);
            let res = 'CRAFTABLE_ITEMS';
            for (const item of craftable) {
                res += `\n- ${item}`;
            }
            if (res == 'CRAFTABLE_ITEMS') {
                res += ': none';
            }
            return pad(res);
        }
    },
    {
        name: "!entities",
        description: "Get the nearby players and entities.",
        perform: function (agent) {
            let bot = agent.bot;
            let res = 'NEARBY_ENTITIES';
            let players = world.getNearbyPlayerNames(bot);
            let bots = convoManager.getInGameAgents().filter(b => b !== agent.name);
            players = players.filter(p => !bots.includes(p));

            for (const player of players) {
                res += `\n- Human player: ${player}`;
            }
            for (const bot of bots) {
                res += `\n- Bot player: ${bot}`;
            }

            for (const entity of world.getNearbyEntityTypes(bot)) {
                if (entity === 'player' || entity === 'item')
                    continue;
                res += `\n- entities: ${entity}`;
            }
            if (res == 'NEARBY_ENTITIES') {
                res += ': none';
            }
            return pad(res);
        }
    },
    {
        name: "!modes",
        description: "Get all available modes and their docs and see which are on/off.",
        perform: function (agent) {
            return agent.bot.modes.getDocs();
        }
    },
    {
        name: '!savedPlaces',
        description: 'List all saved locations.',
        perform: async function (agent) {
            return "Saved place names: " + agent.memory_bank.getKeys();
        }
    },
    {
<<<<<<< HEAD
        name: '!getCraftingPlan',
        description: "Provides a comprehensive crafting plan for a specified item. This includes a breakdown of required ingredients, the exact quantities needed, and an analysis of missing ingredients or extra items needed based on the bot's current inventory.",
        params: {
            targetItem: { 
                type: 'string', 
                description: 'The item that we are trying to craft' 
            },
            quantity: { 
                type: 'int',
                description: 'The quantity of the item that we are trying to craft',
                optional: true,
                domain: [1, Infinity, '[)'], // Quantity must be at least 1,
                default: 1
            }
        },
        perform: function (agent, targetItem, quantity = 1) {
            let bot = agent.bot;

            // Fetch the bot's inventory
            const curr_inventory = world.getInventoryCounts(bot); 
            const target_item = targetItem;
            let existingCount = curr_inventory[target_item] || 0;
            var prefixMessage = '';
            if (existingCount > 0) {
                curr_inventory[target_item] -= existingCount;
                prefixMessage = `You already have ${existingCount} ${target_item} in your inventory. If you need to craft more,\n`;
            }

            // Generate crafting plan
            var craftingPlan = mc.getDetailedCraftingPlan(target_item, quantity, curr_inventory);
            craftingPlan = prefixMessage + craftingPlan;
            console.log('\n\n\n\n\n\n\n\n\n\n\n');
            console.log(craftingPlan);
            return pad(craftingPlan);
=======
        name: '!help',
        description: 'Lists all available commands and their descriptions.',
        perform: async function (agent) {
            return getCommandDocs();
>>>>>>> 116b7ac8
        }
    },
];<|MERGE_RESOLUTION|>--- conflicted
+++ resolved
@@ -179,7 +179,6 @@
         }
     },
     {
-<<<<<<< HEAD
         name: '!getCraftingPlan',
         description: "Provides a comprehensive crafting plan for a specified item. This includes a breakdown of required ingredients, the exact quantities needed, and an analysis of missing ingredients or extra items needed based on the bot's current inventory.",
         params: {
@@ -214,12 +213,12 @@
             console.log('\n\n\n\n\n\n\n\n\n\n\n');
             console.log(craftingPlan);
             return pad(craftingPlan);
-=======
+    },
+    {
         name: '!help',
         description: 'Lists all available commands and their descriptions.',
         perform: async function (agent) {
             return getCommandDocs();
->>>>>>> 116b7ac8
         }
     },
 ];