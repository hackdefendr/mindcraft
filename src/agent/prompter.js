--- conflicted
+++ resolved
@@ -125,27 +125,17 @@
     }
 
     async initExamples() {
-<<<<<<< HEAD
-        // Using Promise.all to implement concurrent processing
-        this.convo_examples = new Examples(this.embedding_model);
-        this.coding_examples = new Examples(this.embedding_model);
-        let skill_docs = getSkillDocs();
-        await Promise.all([
-            this.convo_examples.load(this.profile.conversation_examples),
-            this.coding_examples.load(this.profile.coding_examples),
-            ...skill_docs.map(async (doc) => {
-                let func_name_desc = doc.split('\n').slice(0, 2).join('');
-                this.skill_docs_embeddings[doc] = await this.embedding_model.embed([func_name_desc]);
-            }),
-        ]);
-=======
         try {
             this.convo_examples = new Examples(this.embedding_model);
             this.coding_examples = new Examples(this.embedding_model);
-            
+
             const [convoResult, codingResult] = await Promise.allSettled([
                 this.convo_examples.load(this.profile.conversation_examples),
-                this.coding_examples.load(this.profile.coding_examples)
+                this.coding_examples.load(this.profile.coding_examples),
+                ...getSkillDocs().map(async (doc) => {
+                    let func_name_desc = doc.split('\n').slice(0, 2).join('');
+                    this.skill_docs_embeddings[doc] = await this.embedding_model.embed([func_name_desc]);
+                })
             ]);
 
             // Handle potential failures
@@ -161,7 +151,6 @@
             console.error('Failed to initialize examples:', error);
             throw error;
         }
->>>>>>> a6edd8fc
     }
 
     async getRelevantSkillDocs(message, select_num) {
