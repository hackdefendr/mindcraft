import { readFileSync } from 'fs';
import { executeCommand } from './commands/index.js';
import { getPosition } from './library/world.js'
import settings from '../../settings.js';


export class TaskValidator {
    constructor(data, agent) {
        this.target = data.target;
        this.number_of_target = data.number_of_target;
        this.agent = agent;
    }

    validate() {
        try{
            let valid = false;
            let total_targets = 0;
            this.agent.bot.inventory.slots.forEach((slot) => {
                if (slot && slot.name.toLowerCase() === this.target) {
                    total_targets += slot.count;
                }
                if (slot && slot.name.toLowerCase() === this.target && slot.count >= this.number_of_target) {
                    valid = true;
                    console.log('Task is complete');
                }
            });
            if (total_targets >= this.number_of_target) {
                valid = true;
                console.log('Task is complete');
            }
            return valid;
        } catch (error) {
            console.error('Error validating task:', error);
            return false;
        }
    }
}

export class Task {
    constructor(agent, task_path, task_id) {
        this.agent = agent;
        this.data = null;
        this.taskTimeout = 300;
        this.taskStartTime = Date.now();
        this.validator = null;
        this.blocked_actions = [];
        if (task_path && task_id) {
            this.data = this.loadTask(task_path, task_id);
            this.taskTimeout = this.data.timeout || 300;
            this.taskStartTime = Date.now();
            this.validator = new TaskValidator(this.data, this.agent);
            if (this.data.blocked_actions) {
                this.blocked_actions = this.data.blocked_actions[this.agent.count_id.toString()] || [];
            } else {
                this.blocked_actions = [];
            }
            this.restrict_to_inventory = !!this.data.restrict_to_inventory;
            if (this.data.goal)
                this.blocked_actions.push('!endGoal');
            if (this.data.conversation)
                this.blocked_actions.push('!endConversation');
        }
    }

    loadTask(task_path, task_id) {
        try {
            const tasksFile = readFileSync(task_path, 'utf8');
            const tasks = JSON.parse(tasksFile);
            const task = tasks[task_id];
            if (!task) {
                throw new Error(`Task ${task_id} not found`);
            }
            if ((!task.agent_count || task.agent_count <= 1) && this.agent.count_id > 0) {
                task = null;
            }

            return task;
        } catch (error) {
            console.error('Error loading task:', error);
            process.exit(1);
        }
    }

    isDone() {
        if (this.validator && this.validator.validate())
            return {"message": 'Task successful', "code": 2};
        if (this.taskTimeout) {
            const elapsedTime = (Date.now() - this.taskStartTime) / 1000;
            if (elapsedTime >= this.taskTimeout) {
                console.log('Task timeout reached. Task unsuccessful.');
                return {"message": 'Task timeout reached', "code": 4};
            }
        }
        return false;
    }

    async initBotTask() {
        if (this.data === null)
            return;
        let bot = this.agent.bot;
        let name = this.agent.name;

        bot.chat(`/clear ${name}`);
        console.log(`Cleared ${name}'s inventory.`);
<<<<<<< HEAD
        
=======

>>>>>>> 5f8ac361
        //kill all drops
        if (this.agent.count_id === 0) {
            bot.chat(`/kill @e[type=item]`);
        }
        //wait for a bit so inventory is cleared
        await new Promise((resolve) => setTimeout(resolve, 500));
        let initial_inventory = null;
        if (this.data.agent_count > 1) {
            initial_inventory = this.data.initial_inventory[this.agent.count_id.toString()];
            console.log("Initial inventory:", initial_inventory);
        } else if (this.data) {
            console.log("Initial inventory:", this.data.initial_inventory);
            initial_inventory = this.data.initial_inventory;
        }
    
        if ("initial_inventory" in this.data) {
            console.log("Setting inventory...");
            console.log("Inventory to set:", initial_inventory);
            for (let key of Object.keys(initial_inventory)) {
                console.log('Giving item:', key);
                bot.chat(`/give ${name} ${key} ${initial_inventory[key]}`);
            };
            //wait for a bit so inventory is set
            await new Promise((resolve) => setTimeout(resolve, 500));
            console.log("Done giving inventory items.");
        }
        // Function to generate random numbers
    
        function getRandomOffset(range) {
            return Math.floor(Math.random() * (range * 2 + 1)) - range;
        }
    
        let human_player_name = null;
        let available_agents = settings.profiles.map((p) => JSON.parse(readFileSync(p, 'utf8')).name);  // TODO this does not work with command line args
    
        // Finding if there is a human player on the server
        for (const playerName in bot.players) {
            const player = bot.players[playerName];
            if (!available_agents.some((n) => n === playerName)) {
                console.log('Found human player:', player.username);
                human_player_name = player.username
                break;
            }
        }

        // If there are multiple human players, teleport to the first one
    
        // teleport near a human player if found by default
    
        if (human_player_name) {
            console.log(`Teleporting ${name} to human ${human_player_name}`)
            bot.chat(`/tp ${name} ${human_player_name}`) // teleport on top of the human player
    
        }
        await new Promise((resolve) => setTimeout(resolve, 200));
    
        // now all bots are teleport on top of each other (which kinda looks ugly)
        // Thus, we need to teleport them to random distances to make it look better
    
        /*
        Note : We don't want randomness for construction task as the reference point matters a lot.
        Another reason for no randomness for construction task is because, often times the user would fly in the air,
        then set a random block to dirt and teleport the bot to stand on that block for starting the construction,
        This was done by MaxRobinson in one of the youtube videos.
        */
    
        if (this.data.type !== 'construction') {
            const pos = getPosition(bot);
            const xOffset = getRandomOffset(5);
            const zOffset = getRandomOffset(5);
            bot.chat(`/tp ${name} ${Math.floor(pos.x + xOffset)} ${pos.y + 3} ${Math.floor(pos.z + zOffset)}`);
            await new Promise((resolve) => setTimeout(resolve, 200));
        }

        if (this.data.agent_count && this.data.agent_count > 1) {
            // TODO wait for other bots to join
            await new Promise((resolve) => setTimeout(resolve, 10000));
            if (available_agents.length < this.data.agent_count) {
                console.log(`Missing ${this.data.agent_count - available_agents.length} bot(s).`);
                this.agent.killAll();
            }
        }

        if (this.data.goal) {
            await executeCommand(this.agent, `!goal("${this.data.goal}")`);
        }
    
        if (this.data.conversation && this.agent.count_id === 0) {
            let other_name = available_agents.filter(n => n !== name)[0];
            await executeCommand(this.agent, `!startConversation("${other_name}", "${this.data.conversation}")`);
        }
    }    
}<|MERGE_RESOLUTION|>--- conflicted
+++ resolved
@@ -102,11 +102,7 @@
 
         bot.chat(`/clear ${name}`);
         console.log(`Cleared ${name}'s inventory.`);
-<<<<<<< HEAD
-        
-=======
 
->>>>>>> 5f8ac361
         //kill all drops
         if (this.agent.count_id === 0) {
             bot.chat(`/kill @e[type=item]`);
