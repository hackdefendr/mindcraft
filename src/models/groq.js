--- conflicted
+++ resolved
@@ -26,12 +26,6 @@
 
     }
 
-<<<<<<< HEAD
-    async sendRequest(turns, systemMessage=null, stop_seq=null) {
-        let messages = systemMessage 
-            ? [{"role": "system", "content": systemMessage}].concat(turns)
-            : turns;
-=======
     async sendRequest(turns, systemMessage, stop_seq=null) {
 
         let messages = [{"role": "system", "content": systemMessage}].concat(turns); // The standard for GroqCloud is just appending to a messages array starting with the system prompt, but
@@ -40,15 +34,12 @@
 
         // These variables look odd, but they're for the future. Please keep them intact.
         let raw_res = null;
->>>>>>> 5c3efb87
         let res = null;
         let tool_calls = null;
 
         try {
 
             console.log("Awaiting Groq response...");
-<<<<<<< HEAD
-=======
 
             if (this.params.max_tokens) {
 
@@ -64,7 +55,6 @@
 
             }
 
->>>>>>> 5c3efb87
             let completion = await this.groq.chat.completions.create({
                 "messages": messages,
                 "model": this.model_name || "llama-3.3-70b-versatile",
@@ -79,7 +69,6 @@
         }
 
         catch(err) {
-<<<<<<< HEAD
             if (err.message.includes("content must be a string")) {
                 res = "Vision is only supported by certain models.";
             } else {
@@ -87,18 +76,11 @@
                 res = "My brain disconnected, try again.";
             }
             console.log(err);
-=======
-
-            console.log(err);
-            res = "My brain just kinda stopped working. Try again.";
-
->>>>>>> 5c3efb87
         }
 
         return res;
     }
 
-<<<<<<< HEAD
     async sendVisionRequest(messages, systemMessage, imageBuffer) {
         const imageMessages = messages.filter(message => message.role !== 'system');
         imageMessages.push({
@@ -117,11 +99,7 @@
         return this.sendRequest(imageMessages);
     }
 
-    async embed(text) {
-      console.log("There is no support for embeddings in Groq support. However, the following text was provided: " + text);
-=======
     async embed(_) {
         throw new Error('Embeddings are not supported by Groq.');
->>>>>>> 5c3efb87
     }
 }