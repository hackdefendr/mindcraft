--- conflicted
+++ resolved
@@ -142,13 +142,8 @@
                 profile.api = 'ollama'; // also must do early because shares names with other models
             else if (profile.model.includes('gemini'))
                 profile.api = 'google';
-<<<<<<< HEAD
-            else if (profile.model.includes('openrouter/'))
-                profile.api = 'openrouter'; // must do before others bc shares model names
             else if (profile.model.includes('vllm/'))
                 profile.api = 'vllm';
-=======
->>>>>>> ca251429
             else if (profile.model.includes('gpt') || profile.model.includes('o1')|| profile.model.includes('o3'))
                 profile.api = 'openai';
             else if (profile.model.includes('claude'))
@@ -172,13 +167,8 @@
             else if (profile.model.includes('grok'))
                 profile.api = 'xai';
             else if (profile.model.includes('deepseek'))
-<<<<<<< HEAD
-                profile.api = 'deepseek';     
-	    else if (profile.model.includes('mistral'))
-=======
                 profile.api = 'deepseek';
-	          else if (profile.model.includes('mistral'))
->>>>>>> ca251429
+	        else if (profile.model.includes('mistral'))
                 profile.api = 'mistral';
             else 
                 throw new Error('Unknown model:', profile.model);
