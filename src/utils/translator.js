import translate from 'google-translate-api-x';
import settings from '../../settings.js';

<<<<<<< HEAD
const preferred_lang = String(settings.language);

export async function handleTranslation(message) {
    if (preferred_lang.toLowerCase() === 'en' || preferred_lang.toLowerCase() === 'english')
=======
const preferred_lang = String(settings.language).toLowerCase();

export async function handleTranslation(message) {
    if (preferred_lang === 'en' || preferred_lang === 'english')
>>>>>>> 0a21561d
        return message;
    try {
        const translation = await translate(message, { to: preferred_lang });
        return translation.text || message;
    } catch (error) {
        console.error('Error translating message:', error);
        return message;
    }
}

export async function handleEnglishTranslation(message) {
<<<<<<< HEAD
    if (preferred_lang.toLowerCase() === 'en' || preferred_lang.toLowerCase() === 'english')
=======
    if (preferred_lang === 'en' || preferred_lang === 'english')
>>>>>>> 0a21561d
        return message;
    try {
        const translation = await translate(message, { to: 'english' });
        return translation.text || message;
    } catch (error) {
        console.error('Error translating message:', error);
        return message;
    }
}<|MERGE_RESOLUTION|>--- conflicted
+++ resolved
@@ -1,17 +1,10 @@
 import translate from 'google-translate-api-x';
 import settings from '../../settings.js';
 
-<<<<<<< HEAD
-const preferred_lang = String(settings.language);
-
-export async function handleTranslation(message) {
-    if (preferred_lang.toLowerCase() === 'en' || preferred_lang.toLowerCase() === 'english')
-=======
 const preferred_lang = String(settings.language).toLowerCase();
 
 export async function handleTranslation(message) {
     if (preferred_lang === 'en' || preferred_lang === 'english')
->>>>>>> 0a21561d
         return message;
     try {
         const translation = await translate(message, { to: preferred_lang });
@@ -23,11 +16,7 @@
 }
 
 export async function handleEnglishTranslation(message) {
-<<<<<<< HEAD
-    if (preferred_lang.toLowerCase() === 'en' || preferred_lang.toLowerCase() === 'english')
-=======
     if (preferred_lang === 'en' || preferred_lang === 'english')
->>>>>>> 0a21561d
         return message;
     try {
         const translation = await translate(message, { to: 'english' });
